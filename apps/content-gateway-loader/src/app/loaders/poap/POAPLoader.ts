--- conflicted
+++ resolved
@@ -20,13 +20,8 @@
                 return {
                     id: token.id,
                     owner: token.owner.id,
-<<<<<<< HEAD
-                    mintedAt: parseInt(token.created)
-                }
-=======
                     mintedAt: token.created,
                 };
->>>>>>> 9406e6de
             } catch {
                 console.log(`Spotted token with corrupt data`);
                 return null;
@@ -96,17 +91,11 @@
                         lastTokenID = null; // Limit this to a single slice for now
                     }
 
-<<<<<<< HEAD
-                    console.log(`Sample token: ${ JSON.stringify(tokens[1], null, 2) }`)
-
-                    const result = await client.saveBatch(typeVersions.poapToken, tokens);
-=======
                     console.log(
                         `Sample token: ${JSON.stringify(tokens[1], null, 2)}`
                     );
 
                     const result = await client.saveBatch(info, tokens);
->>>>>>> 9406e6de
                     logger.info("Batch saving result:", result);
                 },
                 (error: Error) => new Error(error.message)
